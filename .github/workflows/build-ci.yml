--- conflicted
+++ resolved
@@ -5,12 +5,7 @@
   linux1:
     strategy:
       matrix: 
-<<<<<<< HEAD
-        resolver: [lts-11, lts-12, lts-13, lts-14, lts-15, lts-16, lts-17]
-
-=======
         resolver: [lts-10, lts-11, lts-12, lts-13, lts-14, lts-15, lts-16, lts-17, lts-18]
->>>>>>> 83a81504
     name: Build the Haskell software
     runs-on: ubuntu-latest
     steps:
