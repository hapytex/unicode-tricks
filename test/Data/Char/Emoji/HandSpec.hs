{-# LANGUAGE TypeApplications #-}

module Data.Char.Emoji.HandSpec
  ( spec
  ) where

import Data.Char.CoreTest
import Data.Char.Emoji.Hand
import Test.Hspec

spec :: Spec
spec = do
  testUnicodeCharacter @SingleCharHandGesture
  testUnicodeText @SingleCharHandGesture
  testHashable @SingleCharHandGesture
<<<<<<< HEAD
  -- testUnicodeCharacter @ MoonFace
  -- testUnicodeText @ MoonFace
  -- testHashable @ MoonFace
=======
  -- testUnicodeCharacter @MoonFace
  -- testUnicodeText @MoonFace
  -- testHashable @MoonFace
>>>>>>> 571dc30a
  testUnicodeText @MultiCharHandGesture
  testHashable @MultiCharHandGesture<|MERGE_RESOLUTION|>--- conflicted
+++ resolved
@@ -13,14 +13,8 @@
   testUnicodeCharacter @SingleCharHandGesture
   testUnicodeText @SingleCharHandGesture
   testHashable @SingleCharHandGesture
-<<<<<<< HEAD
-  -- testUnicodeCharacter @ MoonFace
-  -- testUnicodeText @ MoonFace
-  -- testHashable @ MoonFace
-=======
-  -- testUnicodeCharacter @MoonFace
-  -- testUnicodeText @MoonFace
-  -- testHashable @MoonFace
->>>>>>> 571dc30a
+  testUnicodeCharacter @MoonFace
+  testUnicodeText @MoonFace
+  testHashable @MoonFace
   testUnicodeText @MultiCharHandGesture
   testHashable @MultiCharHandGesture