{-# LANGUAGE TypeApplications #-}

module Data.Char.CombiningSpec
  ( spec
  ) where

import Data.Char.Combining
import Data.Maybe
import Data.Char.CoreTest

import Test.Hspec
import Test.QuickCheck

spec :: Spec
spec = do
  describe "isCombining" $ do
    it "is equivalent to combiningChar being Just" $ property $
      \c -> isCombiningCharacter c == isJust (combiningCharacter c)
    it "all combining characters are combining characters" $ property $
      isCombiningCharacter . combiningToUnicode
  describe "combiningCharacter" $
    it "combiningCharacter and combiningToUnicode are each others inverse" $ property $
      \c -> combiningCharacter (combiningToUnicode c) == Just c
  testUnicodeCharacter @ CombiningCharacter
  testUnicodeText @ CombiningCharacter
<<<<<<< HEAD
  testHashable @ CombiningCharacter
  testHashable @ CambiningSequence
=======
  testHashable @CombiningCharacter
>>>>>>> ed8f6b48
<|MERGE_RESOLUTION|>--- conflicted
+++ resolved
@@ -23,9 +23,6 @@
       \c -> combiningCharacter (combiningToUnicode c) == Just c
   testUnicodeCharacter @ CombiningCharacter
   testUnicodeText @ CombiningCharacter
-<<<<<<< HEAD
   testHashable @ CombiningCharacter
   testHashable @ CambiningSequence
-=======
-  testHashable @CombiningCharacter
->>>>>>> ed8f6b48
+  testHashable @CombiningCharacter